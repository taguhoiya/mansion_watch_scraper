--- conflicted
+++ resolved
@@ -73,10 +73,8 @@
             prop (dict): The base property information
 
         Returns:
-            UserWatchlist | None: The enriched property information, or None if required data is missing
+            UserWatchlist: The enriched property information
         """
-<<<<<<< HEAD
-=======
         # Set default values for required fields if they don't exist
         defaults = {
             "is_active": True,
@@ -94,7 +92,6 @@
             if key not in prop:
                 prop[key] = value
 
->>>>>>> 0d559a41
         # Add property overview information
         prop_ov = await self._get_property_overview(prop_id)
         if not prop_ov:
